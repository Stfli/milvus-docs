--- conflicted
+++ resolved
@@ -6,14 +6,6 @@
 
 Milvus 是一款开源向量相似度搜索引擎，在 Apache 2 License 协议下发布，于 2019 年 10 月正式开源，是 [LF AI](https://lfai.foundation/) 基金会的孵化项目。Milvus 的源代码被托管于 [Github](https://github.com/milvus-io/milvus)。
 
-<<<<<<< HEAD
-## 整体架构
-
-![Milvus 架构](../../../assets/milvus_arch.png)
-
-在服务端，Milvus 由两部分组成：Milvus server 和 Meta store。
-=======
->>>>>>> 9baf7259
 
 Milvus 建立在 Faiss、NMSLIB、Annoy 等向量索引库基础之上，具有功能强大、稳定可靠以及易于使用等特点。Milvus 集成了这些向量索引库，隐藏了他们的复杂性，提供了一套简单而一致的 API。你可以针对不同使用场景选择不同的索引类型。此外，Milvus 能够有效的管理向量数据，提供针对向量和非向量数据的增删改查的能力。除了提供针对向量的近实时搜索能力外，Milvus 可以对标量数据进行过滤。随着数据和查询规模的增加，Milvus 还提供了集群分片的解决方案，支持读写分离、水平扩展、动态扩容等功能，实现了对于超大数据规模的支持。目前，Milvus 是一个单节点主从式架构（Client-server model）的服务器，最高可以支持 TB 级特征数据的存储和搜索服务。
 
@@ -102,13 +94,6 @@
 Milvus 使用 Prometheus 作为监控和性能指标存储方案，使用 Grafana 作为可视化组件进行数据展示。详情请参阅 [监控](monitor.md)。
 
 
-<<<<<<< HEAD
-- 基于 JSON 的 DSL，提供用户灵活方便的搜索方式
-- 基于 Python / Java / Go / C++ 的 SDK 和 RESTful API
-- 对接基于 Prometheus 的监控与告警系统
-- 基于 Docker 和 Kubernetes 的部署方式
-=======
->>>>>>> 9baf7259
 
 
 ## 加入开发者社区
