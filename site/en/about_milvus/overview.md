---
id: overview.md
---

# What is Milvus 

<<<<<<< HEAD
Milvus was released under the Apache 2.0 License and officially open sourced in October 2019. It is an incubation project under [LF AI Foundation](https://lfai.foundation/). The source code of Milvus is hosted on [GitHub](https://github.com/milvus-io/milvus).

Milvus is an embeddings similarity search engine that is highly reliable, scalable, and blazing fast. It encapsulates index libraries, such as Faiss, NMSLIB, and Annoy, providing a set of unified, easy-to-use APIs, and allowing you to choose index types based on your scenario.

Milvus offers efficient means of managing vector data, including adding, deleting, and modifying vector and non-vector data. Aside from near real-time search for vectors, Milvus also supports filtering scalar data. With the increase of data and query scale, Milvus also provides a solution for cluster sharding, which supports functions such as read/write separation, horizontal scalability, and dynamic scalability, to cope with large data volume. Currently, Milvus is a single-node server based on the client-server model. It provides storage and search services for TB-level feature data. 

- On the server side, Milvus consists of two parts: Milvus Server and Meta Store.

    * Milvus Server provides the main functions of Milvus, including the data storage, data management, and data search.
    * Meta Store stores Milvus metadata. Currently, Milvus supports MySQL and SQLite as the database for metadata.

- On the client side, Milvus provides easy-to-use SDKs in Python, Java, Go, and C++, as well as RESTful APIs.

For scenarios with large data size or high concurrency requirements, you can use Mishards, an experimental cluster sharding middleware, for deployment.
=======
## Overview

Milvus is an embeddings similarity search engine that is highly flexible, reliable, and blazing fast. It supports adding, deleting, updating, and near-real-time search of embeddings on a scale of trillion bytes. By encapsulating multiple mainstream index libraries, such as Faiss, NMSLIB, and Annoy, it provides a comprehensive set of intuitive APIs, allowing you to choose index types based on your scenario. By supporting filtering of scalar data, Milvus takes the recall rate even higher and adds more flexibility to your search. 


Milvus runs on the client-server model.

- The Milvus server comprises two parts: Milvus Core and Meta Store.

    * Milvus Core stores and manages embeddings and scalar data.
    * Meta Store stores and manages metadata in SQLite for testing or MySQL for production. 

- On the client side, Milvus provides SDKs in Python, Java, Go, and C++, as well as RESTful APIs. 

Milvus was released under the Apache 2.0 License and officially open sourced in October 2019. It is an incubation project under [LF AI Foundation](https://lfai.foundation/). The source code of Milvus is hosted on [GitHub](https://github.com/milvus-io/milvus).

> For now, the Milvus server runs on a standalone node. For scenarios involving large datasets or requiring high concurrency, check out Mishards, our cluster sharding middleware that is currently under development.
>>>>>>> 2780f816

## Overall architecture

![Milvus architecture](../../../assets/milvus_arch.png)


## Scenarios

<<<<<<< HEAD
The above-mentioned capabilities facilitate the extensive use of Milvus in hundreds of organizations and institutions worldwide in the following scenarios:

- Image, video, and audio search.
- Text search, recommender system, interactive question answering system, and other text search fields.
- Drug discovery, genetic screening, and other biomedical fields.

See [Scenarios](https://www.milvus.io/scenarios/) for more information. 

## Key features

### Comprehensive similarity metrics

Milvus offers frequently used similarity metrics, including Euclidean distance, inner product, Hamming distance, Jaccard distance, etc, allowing you to explore vector similarity in the most effective and efficient way possible.

### Leading-edge performance

Milvus is built on top of multiple optimized Approximate Nearest Neighbor Search (ANNS) indexing libraries, such as Faiss, Annoy, and hnswlib, ensuring that you always get the best performance irrespective of your scenario.

### Dynamic data management

No longer troubled by static data, you can operate data with insertion, deletion, search and update whenever needed. 

### Near real time search

Data is available for search almost immediately after being inserted and updated. Milvus does the heavy lifting in your best interests in terms of both result accuracy and data consistency.

### Cost-efficient

Milvus harnesses the parallelism of modern processors and enables billion-scale similarity searches in milliseconds on a single off-the-shelf server. 

### Rich data type and advanced search (coming soon)

Milvus supports various data types for fields in a record. You can also use advanced search methods, such as filtering, sorting and aggregation for one or multiple fields.

### Highly scalable and robust

You can deploy Milvus in a distributed environment. To increase the capacity and reliability of a Milvus cluster, you can simply add more nodes.

### Cloud native

We make it easy for you to run Milvus on public cloud, private cloud, or anywhere in between.

### Write ahead log

Milvus implements a Write Ahead Log (WAL) function similar to the one in database system. Any modification to the data are stored into a log file, and then written to Milvus. Once the process of writing to Milvus fails (possible reasons include insufficient disk space or exhausted memory), Milvus recovers the operations that have not been completed from the log file when it restarts, and then re-execute these operations. See [Write Ahead Log](write_ahead_log.md) for details.

### DSL

Milvus provides DSL (Domain-specific language) based on JSON structure. You can use DSL to query data.

### Mishards

Mishards is a Milvus cluster sharding middleware developed in Python. It handles request forwarding, read-write separation, horizontal and dynamic scalability, so it provides users with a Milvus instance that can be expanded by memory and computing power. See [Mishards](mishards.md) for details.

### Heterogeneous computing

Milvus can schedule multiple GPUs for vector search and index building. Taking advantage of the GPU's powerful parallel computing capabilities, Milvus has excellent performance on time-consuming tasks such as mass query and vector index building.

### Vector index

Milvus supports multiple indexes based on Faiss, NMSLIB, and Annoy, such as tree-based index, graph index, and quantization index. See [Vector Index](index.md) for details of vector index. See [Performance Tuning](tuning.md) for details about how to select indexes and index parameters.

### Monitoring and alerting

Milvus uses Prometheus to store and monitor its metrics and Grafana to visualize data. See [Monitor](monitor.md) for details.

## Join our community

If you want to join our developer community, welcome to visit [Contribute to Milvus](https://github.com/milvus-io/milvus/blob/master/CONTRIBUTING.md#contributing-to-milvus).
=======
Milvus has been used in hundreds of organizations and institutions worldwide mainly in the following scenarios:

- Image, video, and audio search.
- Text search, recommender system, interactive question answering system, and other text search fields.
- Drug discovery, genetic screening, and other biomedical fields.

See [Scenarios](https://www.milvus.io/scenarios/) for more information. 

## Key features

| Feature                                                    | Description                                                  |
| ---------------------------------------------------------- | ------------------------------------------------------------ |
| Heterogeneous computing                                    | <ul><li>Optimizes search and indexing performance for GPU.</li><li>Completes a search in milliseconds for datasets on a scale of trillion Bytes.</li><li>Manages datasets in a dynamic environment. </li></ul> |
| Compatible with mainstream libraries, metrics, and tooling | <ul><li>Encapsulates Faiss, NMSLIB, and Annoy libraries.</li><li>Supports Tree-based, Graph-based, and Quantization indexes.</li><li>Similarity metrics including Euclidean distance (L2), Inner Product, Hamming distance, Jaccard distance, and more.</li><li>Prometheus and Grafana for monitoring and visualization of runtime metrics.</li></ul> |
| Near-real-time (NRT) search                                | Inserted datasets are searchable in one second.              |
| Multi-modal-based mixed search (coming soon)               | <ul><li>Supports embeddings and scalar data. </li><li>Adds more flexibility to your search by supporting filtering of scalar data.</li></ul> |


## Join our community

Before joining our developer community, please take some time reading our code contribution guidelines [Contribute to Milvus](https://github.com/milvus-io/milvus/blob/master/CONTRIBUTING.md#contributing-to-milvus).
>>>>>>> 2780f816

If you have questions about functions or SDKs of Milvus, you can join our [GitHub Discussions](https://github.com/milvus-io/milvus/discussions) or [our Slack channel](https://join.slack.com/t/milvusio/shared_invite/zt-e0u4qu3k-bI2GDNys3ZqX1YCJ9OM~GQ).<|MERGE_RESOLUTION|>--- conflicted
+++ resolved
@@ -4,22 +4,6 @@
 
 # What is Milvus 
 
-<<<<<<< HEAD
-Milvus was released under the Apache 2.0 License and officially open sourced in October 2019. It is an incubation project under [LF AI Foundation](https://lfai.foundation/). The source code of Milvus is hosted on [GitHub](https://github.com/milvus-io/milvus).
-
-Milvus is an embeddings similarity search engine that is highly reliable, scalable, and blazing fast. It encapsulates index libraries, such as Faiss, NMSLIB, and Annoy, providing a set of unified, easy-to-use APIs, and allowing you to choose index types based on your scenario.
-
-Milvus offers efficient means of managing vector data, including adding, deleting, and modifying vector and non-vector data. Aside from near real-time search for vectors, Milvus also supports filtering scalar data. With the increase of data and query scale, Milvus also provides a solution for cluster sharding, which supports functions such as read/write separation, horizontal scalability, and dynamic scalability, to cope with large data volume. Currently, Milvus is a single-node server based on the client-server model. It provides storage and search services for TB-level feature data. 
-
-- On the server side, Milvus consists of two parts: Milvus Server and Meta Store.
-
-    * Milvus Server provides the main functions of Milvus, including the data storage, data management, and data search.
-    * Meta Store stores Milvus metadata. Currently, Milvus supports MySQL and SQLite as the database for metadata.
-
-- On the client side, Milvus provides easy-to-use SDKs in Python, Java, Go, and C++, as well as RESTful APIs.
-
-For scenarios with large data size or high concurrency requirements, you can use Mishards, an experimental cluster sharding middleware, for deployment.
-=======
 ## Overview
 
 Milvus is an embeddings similarity search engine that is highly flexible, reliable, and blazing fast. It supports adding, deleting, updating, and near-real-time search of embeddings on a scale of trillion bytes. By encapsulating multiple mainstream index libraries, such as Faiss, NMSLIB, and Annoy, it provides a comprehensive set of intuitive APIs, allowing you to choose index types based on your scenario. By supporting filtering of scalar data, Milvus takes the recall rate even higher and adds more flexibility to your search. 
@@ -37,7 +21,6 @@
 Milvus was released under the Apache 2.0 License and officially open sourced in October 2019. It is an incubation project under [LF AI Foundation](https://lfai.foundation/). The source code of Milvus is hosted on [GitHub](https://github.com/milvus-io/milvus).
 
 > For now, the Milvus server runs on a standalone node. For scenarios involving large datasets or requiring high concurrency, check out Mishards, our cluster sharding middleware that is currently under development.
->>>>>>> 2780f816
 
 ## Overall architecture
 
@@ -46,77 +29,6 @@
 
 ## Scenarios
 
-<<<<<<< HEAD
-The above-mentioned capabilities facilitate the extensive use of Milvus in hundreds of organizations and institutions worldwide in the following scenarios:
-
-- Image, video, and audio search.
-- Text search, recommender system, interactive question answering system, and other text search fields.
-- Drug discovery, genetic screening, and other biomedical fields.
-
-See [Scenarios](https://www.milvus.io/scenarios/) for more information. 
-
-## Key features
-
-### Comprehensive similarity metrics
-
-Milvus offers frequently used similarity metrics, including Euclidean distance, inner product, Hamming distance, Jaccard distance, etc, allowing you to explore vector similarity in the most effective and efficient way possible.
-
-### Leading-edge performance
-
-Milvus is built on top of multiple optimized Approximate Nearest Neighbor Search (ANNS) indexing libraries, such as Faiss, Annoy, and hnswlib, ensuring that you always get the best performance irrespective of your scenario.
-
-### Dynamic data management
-
-No longer troubled by static data, you can operate data with insertion, deletion, search and update whenever needed. 
-
-### Near real time search
-
-Data is available for search almost immediately after being inserted and updated. Milvus does the heavy lifting in your best interests in terms of both result accuracy and data consistency.
-
-### Cost-efficient
-
-Milvus harnesses the parallelism of modern processors and enables billion-scale similarity searches in milliseconds on a single off-the-shelf server. 
-
-### Rich data type and advanced search (coming soon)
-
-Milvus supports various data types for fields in a record. You can also use advanced search methods, such as filtering, sorting and aggregation for one or multiple fields.
-
-### Highly scalable and robust
-
-You can deploy Milvus in a distributed environment. To increase the capacity and reliability of a Milvus cluster, you can simply add more nodes.
-
-### Cloud native
-
-We make it easy for you to run Milvus on public cloud, private cloud, or anywhere in between.
-
-### Write ahead log
-
-Milvus implements a Write Ahead Log (WAL) function similar to the one in database system. Any modification to the data are stored into a log file, and then written to Milvus. Once the process of writing to Milvus fails (possible reasons include insufficient disk space or exhausted memory), Milvus recovers the operations that have not been completed from the log file when it restarts, and then re-execute these operations. See [Write Ahead Log](write_ahead_log.md) for details.
-
-### DSL
-
-Milvus provides DSL (Domain-specific language) based on JSON structure. You can use DSL to query data.
-
-### Mishards
-
-Mishards is a Milvus cluster sharding middleware developed in Python. It handles request forwarding, read-write separation, horizontal and dynamic scalability, so it provides users with a Milvus instance that can be expanded by memory and computing power. See [Mishards](mishards.md) for details.
-
-### Heterogeneous computing
-
-Milvus can schedule multiple GPUs for vector search and index building. Taking advantage of the GPU's powerful parallel computing capabilities, Milvus has excellent performance on time-consuming tasks such as mass query and vector index building.
-
-### Vector index
-
-Milvus supports multiple indexes based on Faiss, NMSLIB, and Annoy, such as tree-based index, graph index, and quantization index. See [Vector Index](index.md) for details of vector index. See [Performance Tuning](tuning.md) for details about how to select indexes and index parameters.
-
-### Monitoring and alerting
-
-Milvus uses Prometheus to store and monitor its metrics and Grafana to visualize data. See [Monitor](monitor.md) for details.
-
-## Join our community
-
-If you want to join our developer community, welcome to visit [Contribute to Milvus](https://github.com/milvus-io/milvus/blob/master/CONTRIBUTING.md#contributing-to-milvus).
-=======
 Milvus has been used in hundreds of organizations and institutions worldwide mainly in the following scenarios:
 
 - Image, video, and audio search.
@@ -138,6 +50,5 @@
 ## Join our community
 
 Before joining our developer community, please take some time reading our code contribution guidelines [Contribute to Milvus](https://github.com/milvus-io/milvus/blob/master/CONTRIBUTING.md#contributing-to-milvus).
->>>>>>> 2780f816
 
 If you have questions about functions or SDKs of Milvus, you can join our [GitHub Discussions](https://github.com/milvus-io/milvus/discussions) or [our Slack channel](https://join.slack.com/t/milvusio/shared_invite/zt-e0u4qu3k-bI2GDNys3ZqX1YCJ9OM~GQ).