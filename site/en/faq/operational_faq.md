--- conflicted
+++ resolved
@@ -110,11 +110,7 @@
 
 2. Run `docker save` to save the Docker image as a TAR file.
 
-<<<<<<< HEAD
-3. Transfer the TAR file to **the** air-gapped environment.
-=======
 3. Transfer the TAR file to the air-gapped environment.
->>>>>>> 9baf7259
 
 4. Run `docker load` to load the file as a Docker image.
 
