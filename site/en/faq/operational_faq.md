---
id: operational_faq.md
title: Operational FAQ
sidebar_label: Operational FAQ
---

# Operational FAQ


#### Why do I fail to compile Milvus from source?

Although the reasons may vary, the most possible cause could be environmental issues, such as incompatible versions, missing dependencies, etc. Refer to [Install Milvus from Source Code](https://github.com/milvus-io/milvus/blob/0.6.0/install.md) for more information.

It is recommended that you use the docker images with the Milvus compilation environment. Refer to [How to build Milvus from source in the Docker container?](#how-to-build-milvus-from-source-in-the-docker-container) to learn how to compile Milvus with the docker images.

#### Does Milvus support insert, delete, update, and query operations for vectors?

Milvus supports only the following operations for vectors:

- Insert
- Query

> Note: Although Milvus does not support directly deleting vectors, you can drop a table for vector deletion.

#### Should I specify vector IDs or use auto-generated vector IDs?

Both ways work. However, you must either specify IDs for all vectors or use auto-generated IDs for all vectors in one table.


#### Why do Euclidean distance and inner product have inconsistent results in computing vector similarity?

If Euclidean distance and inner product have inconsistent results, you need to check whether the data has been normalized. If not, please normalize your data before computing vector similarity.

It can be theoretically proved that Euclidean distance will not be consistent with inner product for data without normalization. For detailed analysis, please refer to [data normalization](https://github.com/milvus-io/bootcamp/blob/0.6.0/EN_getting_started/data_preparation/data_normalization.md).


#### Why does Milvus display "no space left on device" when I import data to Milvus?

You probably did not leave enough disk space for the data to import. For example, to build `FLAT` or `IVFLAT` index for 100 million single-precision vectors, the space needed for importing data is about 200 GB. For `IVF_SQ8` index, the space is about 50 GB.

#### Why does this error "Vectors should be 2-dim array" still occur in the Python SDK when the data is a 2-dimensional array?

Even if the data is a 2-dim array, this error can still occur if the data type is integer instead of float. Milvus only support the float data type.

#### Why sometimes it takes much longer for queries with smaller datasets?

If the size of a data file is smaller than the value of the `index_file_size` parameter in the config file, Milvus will not build indexes for the data file. Thus, it is possible that smaller datasets may need more time for queries. Refer to [Milvus Configuration](https://milvus.io/docs/v0.6.0/reference/milvus_config.md) for more information.

> Note: `index_file_size` was named as `index_building_threshold` before the 0.4.0 release.

#### Why is my Milvus constantly having bad performance?

The reasons may vary, but it is recommended that you check the `cpu_cache_capacity` parameter in the config file to see if all data can be successfully loaded to the memory. Milvus cannot have the best performance before all data is loaded to the memory. Refer to [Milvus Configuration](https://milvus.io/docs/v0.6.0/reference/milvus_config.md) for more information.

If your parameter settings look correct, check whether other running applications have high memory usage.

#### Why is my Milvus constantly having low accuracy?

Check the value of the `nprobe` parameter in the functions when you use an SDK to search vectors in a table. The greater the value, the more precise the result, yet the slower the search speed. Refer to [Learn Milvus Operation](https://milvus.io/docs/v0.6.0/guides/milvus_operation.md) for more information.

#### Why are my new configurations not working?

You need to restart Milvus docker every time you change the configuration file.

```bash
$ docker restart <container id>
```

#### Why is my Python SDK constantly having errors?

Check whether your pymilvus is supported by the installed Milvus. Refer to [https://pypi.org/project/pymilvus](https://pypi.org/project/pymilvus) for a detailed list of supported pymilvus versions.

#### How do I know whether Milvus is successfully started?

Use the following command to check the running status of Milvus:

```bash
$ docker logs <container ID>
```

#### Why there are a lot of `-1`s in my search result?

When the number of vectors in the dataset is less than `topk`, Milvus automatically adds `-1`s to the search result to ensure that the search result contains `topk` elements.

#### Why does my Milvus return "Illegal instruction" during startup? 

If your CPU does not support the avx2 instruction set, Milvus cannot run properly. You can use `cat /proc/cpuinfo` to check supported instruction sets.

<<<<<<< HEAD
#### Why is cpu\_cache\_capacity always too large for MacOS?
=======
#### Why is `cpu_cache_capacity` always too large for MacOS or Windows?
>>>>>>> 79282b91

You need to check the memory allocated to the docker engine in MacOS or Windows. If the allocated memory is not greater than `cpu_cache_capacity`, Milvus cannot start even if the memory of your host is sufficient.

#### Why is the time in my log files different from the system time?

The log files in the docker container use UTC timezone by default. If the timezone of your host is not UTC, the time might be different between the docker container and the host. It is recommended that you check the log files mapped to your host so that the timezone is consistent.

#### Why does my multiprocessing program fail? 

In order to successfully run multiprocessing in Milvus, make sure the following conditions are met:

- No client is created in the main process
- Clients are created in each child process

The following example shows a correct way to implement multiprocessing. When there is a table named `TABLE_NAME` which already includes `vector_1`, you can invoke this function in the main process to run two insert processes and one search process concurrently to get the correct result. It should be noted that the search result is irrelevant to the vectors that are being inserted.

```python
def test_add_vector_search_multiprocessing():
    '''
	target: test add vectors, and search it with multiprocessing
	method: set vectors_1[0] as query vectors
	expected: status ok and result length is 1
 	'''
    nq = 1000
    vectors_1 = gen_vec_list(nq)
    vectors_2 = gen_vec_list(nq)

 	def add_vectors_search(idx):
        if idx == 0:
            MILVUS = Milvus()
            connect_server(MILVUS)
            status = add_vec_to_milvus(MILVUS, vectors_1)
            print("add", i, "finished")
            assert status.OK()
        elif idx == 1:
            MILVUS = Milvus()
            connect_server(MILVUS)
            status, result = MILVUS.search_vectors(TABLE_NAME, 1, NPROBE, [vectors_1[0]])
            print(result)
            assert status.OK()
            assert len(result) == 1
  		else:
            MILVUS = Milvus()
            connect_server(MILVUS)
            status = add_vec_to_milvus(MILVUS, vectors_2)
            print("add", i, "finished")
            assert status.OK()

    process_num = 3
 	processes = []
    for i in range(process_num):
        p = mp.Process(target=add_vectors_search, args=(i,))
        processes.append(p)
        p.start()
        print("process", i)
    for p in processes:
        p.join()
```

If a client already exists in the main process, enabling multiprocessing will cause the client to hang, which will eventually lead to timeout. The following function is a bad example, in which the `connect` is the client built in the main process.

```python
def test_add_vector_search_multiprocessing(self, connect, table):
    '''
	target: test add vectors, and search it with multiprocessing
	method: set vectors_1[0] as query vectors
	expected: status ok and result length is 1
	'''
    nq = 5
    vectors_1 = gen_vectors(nq, dim)
    vectors_2 = gen_vectors(nq, dim)

    status, ids = connect.add_vectors(table, vectors_1)
    time.sleep(3)

    status, count = connect.get_table_row_count(table)
    assert count == 5

  	def add_vectors_search(connect, idx):
        if (idx % 2) == 0:
            status, ids = connect.add_vectors(table, vectors_2)
            assert status.OK()
        else:
            status, result = connect.search_vectors(table, 1, [vectors_1[0]])
            assert status.OK()
            assert len(result) == 1

    process_num = 3
    processes = []
    for i in range(process_num):
        p = Process(target=add_vectors_search, args=(connect, i))
        processes.append(p)
        p.start()
    for p in processes:
        p.join()
```

#### Why are the search results fewer than K when I try to search the top K vectors?

In all the indexing types that Milvus supports, `IVFLAT` and `IVF_SQ8` are cell-probe methods that employ a partitioning technique called k-means. The feature space is partitioned into `nlist` cells, and vectors are assigned to one of these cells (to the centroid closest to the query), and stored in an inverted file structure formed of `nlist` inverted lists. When query occurs, only a set of `nprobe` inverted lists are selected.

If the `nlist` and K is relatively large, and `nprobe` is small enough, it happens that the vectors in `nprobe` lists are even fewer than K. Thus, when you search the top K vectors, the results would be fewer than K.

In order to avoid this situation, you can try increasing the value of `nprobe`, or smaller `nlist` and K.

#### How to build Milvus from source in the Docker container?

As Milvus is mainly developed under the Ubuntu environment, the recommended compilation environment is Ubuntu 18.04 or higher. If your developing environment is not Ubuntu 18.04, you can also build Milvus from source code in the docker container. We provide two docker images that provide the build environment needed for the Milvus CPU-only and GPU supported versions.

To build Milvus from source in the Docker container, please refer to [Compile Milvus on Docker](https://github.com/milvus-io/milvus/blob/0.6.0/install.md#compile-milvus-on-docker).

#### What if I failed to pull docker images from dockerhub when installing Milvus?

Users in some countries may have limited access to dockerhub. In this case, you can pull images from the local registry mirror. For example, the URL of the registry mirror for China is `registry.docker-cn.com`. You can add `"https://registry.docker-cn.com"` to the `registry-mirrors` array in `/etc.docker/daemon.json` to pull from the China registry mirror by default.

```
{
  "registry-mirrors": ["https://registry.docker-cn.com"]
}
```








## Related links

[Product FAQ](product_faq.md)<|MERGE_RESOLUTION|>--- conflicted
+++ resolved
@@ -86,11 +86,7 @@
 
 If your CPU does not support the avx2 instruction set, Milvus cannot run properly. You can use `cat /proc/cpuinfo` to check supported instruction sets.
 
-<<<<<<< HEAD
-#### Why is cpu\_cache\_capacity always too large for MacOS?
-=======
 #### Why is `cpu_cache_capacity` always too large for MacOS or Windows?
->>>>>>> 79282b91
 
 You need to check the memory allocated to the docker engine in MacOS or Windows. If the allocated memory is not greater than `cpu_cache_capacity`, Milvus cannot start even if the memory of your host is sufficient.
 
