---
id: milvus_operation.md
title: Learn Milvus Operations
sidebar_label: Learn Milvus Operations
---

# Learn Milvus Operations

This page walks you through some basic Milvus operations using the [Python client](https://github.com/milvus-io/pymilvus). Refer to [Python API documentation](https://github.com/milvus-io/pymilvus) for detailed information.

You can also use other clients, including [Java](https://github.com/milvus-io/milvus-sdk-java), [C++](https://github.com/milvus-io/milvus/tree/master/sdk), [Go](https://github.com/milvus-io/milvus-sdk-go), and [RESTful](https://github.com/milvus-io/milvus/tree/master/core/src/server/web_impl).

> Note: It is recommended that you use the [sizing tool](https://milvus.io/tools/sizing) to estimate required hardware resources for your data.

## Connect to the Milvus server

1. Import pymilvus.

   ```python
   # Import pymilvus
   >>> from milvus import Milvus, IndexType, MetricType, Status
   ```

2. Connect to Milvus server by using one of the following methods:

   ```python
   # Connect to Milvus server
   >>> milvus = Milvus()
   >>> milvus.connect(host='localhost', port='19530')
   ```

   > Note: In the above code, default values are used for `host` and `port` parameters. Feel free to change them to the IP address and port you set for Milvus server.
   
   ```python
   >>> milvus.connect(uri='tcp://localhost:19530')
   ```

## Create/Drop collections

#### Create a collection

1. Prepare collection parameters.

   ```python
   # Prepare collection parameters
   >>> param = {'collection_name':'test01', 'dimension':256, 'index_file_size':1024, 'metric_type':MetricType.L2}
   ```

2. Create collection `test01` with dimension size as 256, size of the data file for Milvus to automatically create indexes as 1024, and metric type as Euclidean distance (L2).

   ```python
   # Create a collection
   >>> milvus.create_collection(param)
   ```

#### Acquire statistical information of a collection

You can use the following command to acquire the statistical information of a collection, including the number of vectors in a collection/partition/segment and storage usage.

```python
>>> milvus.collection_info('test01')
```

> Note：Refer to [this link](https://github.com/milvus-io/pymilvus/blob/master/examples/example_vectors.py) for more information.

#### Drop a collection

```python
# Drop collection
>>> milvus.delete_collection(collection_name='test01')
```

## Create/Drop partitions in a collection

#### Create a partition

You can split collections into partitions by partition tags for improved search performance. Each partition is also a collection.

```python
# Create partition
>>> milvus.create_partition(collection_name='test01', partition_tag='tag01')
```

Use `show_partitions()` to verify whether the partition is created.

```python
# Show partitions
>>> milvus.show_partitions(collection_name='test01')
```

#### Drop a partition

```python
>>> milvus.drop_partition(collection_name='test01', partition_tag='tag01')
```

## Create/Drop indexes in a collection

#### Create an index

> Note: In production, it is recommended to create indexes before inserting vectors into the collection. Index is automatically built when vectors are being imported. However, you need to create the same index again after the vector insertion process is completed because some data files may not meet the `index_file_size` and index will not be automatically built for these data files. Refer to [example programs](https://github.com/milvus-io/pymilvus/tree/master/examples/indexes) to learn more about how to create indexes.

1. Prepare index parameters. The following command uses `IVF_FLAT` index type as an example. The index parameters is a JSON string and represented by dict in Python.

   ```python
   # Prepare index param
   >>> ivf_param = {'nlist': 16384}
   ```

   > Note: For different index types, the required parameters for index building also differ. You **must** specify values for all index parameters.

      | Index type    | Index parameters | Example                                                                | Value range               |
      | --------------------- | ------------ | ----------------------------------------------------------------------- | -------------------- |
      | `FLAT` / `IVFLAT` / `SQ8` / `SQ8H`| `nlist`：Number of clusters from the vector data file when Milvus performs clustering operation for index creation. The index file records the results of the clustering operation, including index type, central vector of each cluster, and the vectors in each cluster, for later search operations.      | `{nlist: 16384}`                                                        | `nlist`：[1, 999999] |
      | `IVFPQ`               | `nlist`：Number of clusters from the vector data file when Milvus performs clustering operation for index creation. The index file records the results of the clustering operation, including index type, central vector of each cluster, and the vectors in each cluster, for later search operations. </br></br> `m`：Compression ratio during index creation. The smaller `m` is, the higher the compression ratio. | `{nlist: 16384, m: 12}`                                                 | `nlist`：[1, 999999] </br></br> `m`: one of {96, 64, 56, 48, 40, 32, 28, 24, 20, 16, 12, 8, 4, 3, 2, 1} |
      | `NSG`                 | `search_length`：The higher the value, the more nodes are searched in the graph, the higher the recall rate, but the slower the search speed. It is recommended that `search_length` is smaller than `candidate_pool` and in range [40, 80]。</br></br> `out_degree`：The higher the value, the higher the memory usage, and the better search performance.</br></br> `candidate_pool`：Affects index quality and is suggested to be in range [200, 500]. </br></br> `knng`：Affects index quality and is suggested to be `out_degree` + 20.             | `{search_length: 45, out_degree:50, candidate_pool_size:300, knng:100}` |  `search_length range`: [10, 300]</br></br>`out_degree`: [5, 300]</br></br>`candidate_pool_size`: [50, 1000]</br></br>`knng`: [5, 300]                |
      | `HNSW`                |   `M`：Affects index build time and index quality. The higher the value, the longer it costs to build an index, the higher the index quality, and the higher the memory usage.  </br></br> `efConstruction`：Affects index build time and index quality. The higher the value, the longer it costs to build and index, the higher the index quality, and the higher the memory usage.  | `{M: 16, efConstruction:500}`   |    `M` :[5, 48]</br></br>`efConstruction` :[100, 500]                |
      | `ANNOY`                 |  `n_trees`: Affects the build time and the index size. A larger value will give more accurate results, but larger indexes. | `{"n_trees": 50}`  |  [1, 16384)   |

   Refer to [Milvus Indexes](index.md) for more information。

2. Create an index for the collection.

   ```python
   # Create index
   >>> milvus.create_index('test01', IndexType.IVF_FLAT, ivf_param)
   ```

#### Drop an index

```python
>>> milvus.drop_index('test01')
```

## Insert/Delete vectors in collections/partitions

#### Insert vectors in a collection

1. Generate 20 vectors of 256 dimension.

   ```python
   >>> import random
   # Generate 20 vectors of 256 dimension
   >>> vectors = [[random.random() for _ in range(dim)] for _ in range(20)]
   ```

2. Insert the list of vectors. If you do not specify vector ids, Milvus automatically generates IDs for the vectors.

   ```python
   # Insert vectors
   >>> milvus.insert(collection_name='test01', records=vectors)
   ```

   Alternatively, you can also provide user-defined vector ids:

   ```python
   >>> vector_ids = [id for id in range(20)]
   >>> milvus.insert(collection_name='test01', records=vectors, ids=vector_ids)
   ```

#### Insert vectors in a partition

```python
>>> milvus.insert('test01', vectors, partition_tag="tag01")
```

To verify the vectors you have inserted, use `get_vector_by_id()`. Assume you have some vectors with the following IDs.

```python
>>> status, vector = milvus.get_vector_by_id(collection_name='test01', vector_id=[0, 1, 2, 3, 4, 5, 6, 7, 8, 9, 10, 11, 12, 13, 14, 15, 16, 17, 18, 19])
```

#### Delete vectors by ID

Assume you have some vectors with the following IDs:

```python
>>> ids = [0, 1, 2, 3, 4, 5, 6, 7, 8, 9, 10, 11, 12, 13, 14, 15, 16, 17, 18, 19]
```

You can delete these vectors by:

```python
>>> milvus.delete_by_id(collection_name='test01', id_array=ids)
```

<<<<<<< HEAD
=======
> Note: Vector deletion is only supported by index types that run in CPU, including `FLAT`, `IVFLAT`, and `IVFSQ8`. For other index types, even if you have performed vector deletion, the deleted vectors can still be searched.

>>>>>>> 3cffb5a9
## Flush data in one or multiple collections to disk

When performing operations related to data changes, you can flush the data from memory to disk to avoid possible data loss. Milvus also performs automatic flushing, which runs at a fixed interval (1 second) to flush the data in all collections to disk.

```python
>>> milvus.flush(collection_name_array=['test01'])
```

## Compact all segments in a collection

A segment is a data file that Milvus automatically creates by merging inserted vector data. A collection can contain multiple segments. If some vectors are deleted from a segment, the space taken by the deleted vectors cannot be released automatically. You can compact segments in a collection to release space.

```python
>>> milvus.compact(collection_name='test01', timeout='1')
```

## Search vectors in collections/partitions

#### Search vectors in a collection

1. Prepare search parameters.

   ```python
   >>> search_param = {'nprobe': 16}
   ```

   > Note: For different index types, search parameters also differ. You **must** assign values to all search parameters.

      | Index type          | Search parameters     | Example                                                | Value range              |
      | --------------------- | ------------ | ----------------------------------------------------------------------- | -------------------- |
      |  `FLAT`/`IVFLAT`/`SQ8`/`SQ8H`/`IVFPQ` | `nprobe`：Number of classes of vectors to search. `nprobe` affects search precision. The higher the value, the higher the precision, but the lower the search speed. | `{nprobe: 32}`|  [1, `nlist`]   |
      |  `NSG` | `search_length`：The higher the value, the more number of nodes are searched in the graph and the higher the recall rate, but the lower the search speed. | `{search_length:100}`|  [10, 300]   |
      |  `HNSW` | `ef`：The higher the value, the more data is searched in the index and the higher the recall rate, but the lower the search speed.| `{ef: 64}`|  [`topk`, 4096]   |
      | `ANNOY`                 |  `search_k`: Affects the search performance. A larger value will give more accurate results, but will take longer time to return. | `{"search_k": 10}`  | N/A  |

   > Note: `top_k` stands for the number of vectors that are the most similar to the target vector. `top_k` is defined during search. The value range of `top_k` is `(0, 2048]`.

2. Search vectors.

   ```python
   # create 5 vectors of 32-dimension
   >>> q_records = [[random.random() for _ in range(dim)] for _ in range(5)]
   # search vectors
   >>> milvus.search(collection_name='test01', query_records=q_records, top_k=2, params=search_param)
   ```

#### Search vectors in a partition

```python
# create 5 vectors of 32-dimension
>>> q_records = [[random.random() for _ in range(dim)] for _ in range(5)]
>>> milvus.search(collection_name='test01', query_records=q_records, top_k=1, partition_tags=['tag01'], params=search_param)
```

> Note: If you do not specify `partition_tags`, Milvus searches the whole collection.

## Disconnect from the Milvus server

```python
>>> milvus.disconnect()
```

## What's next

- [Try Milvus bootcamp](https://github.com/milvus-io/bootcamp) to learn about more solutions
- [Troubleshoot API operations](troubleshoot.md)<|MERGE_RESOLUTION|>--- conflicted
+++ resolved
@@ -184,11 +184,6 @@
 >>> milvus.delete_by_id(collection_name='test01', id_array=ids)
 ```
 
-<<<<<<< HEAD
-=======
-> Note: Vector deletion is only supported by index types that run in CPU, including `FLAT`, `IVFLAT`, and `IVFSQ8`. For other index types, even if you have performed vector deletion, the deleted vectors can still be searched.
-
->>>>>>> 3cffb5a9
 ## Flush data in one or multiple collections to disk
 
 When performing operations related to data changes, you can flush the data from memory to disk to avoid possible data loss. Milvus also performs automatic flushing, which runs at a fixed interval (1 second) to flush the data in all collections to disk.
