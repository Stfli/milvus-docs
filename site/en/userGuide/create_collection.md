--- conflicted
+++ resolved
@@ -15,11 +15,7 @@
 ## Prepare Schema
 
 <div class="alert note">
-<<<<<<< HEAD
-The collection to create must contain a primary key field and a vector field. INT64 and String are supported data types for primary key fields.
-=======
 The collection to create must contain a primary key field and a vector field. INT64 and VarChar are supported data type on primary key field.
->>>>>>> a6e469d7
 </div>
 
 First, prepare necessary parameters, including the field schema, collection schema, and collection name.
@@ -668,29 +664,21 @@
 
 ## Limits
 
-<<<<<<< HEAD
-### Resources
-
-- The length of a collection name cannot exceed 255 characters.
-- The number of partitions in a collection cannot exceed 4,096.
-- The number of fields in a collection cannot exceed 64.
-- The number of shards in a collection cannot exceed 256.
-
-### Parameter `default_value`
-
-- `default_value` supports only for scalar fields except array and JSON formats.
-- Primary key fields cannot be configured with `default_value`.
-- The data type of `default_value` must be the same as that specified in `dtype`. Otherwise, an error can occur.
-- In the case of using `auto_id`, it's not allowed to set all the remaining fields to use default values. That is, when performing insert or upsert operations, you need to specify values for at least one field. Otherwise, an error can occur.
-
-=======
+### Resource configuration
+
 | Feature                              | Maximum limit  |
 | ------------------------------------ | -------------- |
 | Length of a collection name          | 255 characters |
 | Number of partitions in a collection | 4,096          |
 | Number of fields in a collection     | 64             |
 | Number of shards in a collection     | 16            |
->>>>>>> a6e469d7
+
+### Parameter `default_value`
+
+- `default_value` supports only for scalar fields except array and JSON formats.
+- Primary key fields cannot be configured with `default_value`.
+- The data type of `default_value` must be the same as that specified in `dtype`. Otherwise, an error can occur.
+- In the case of using `auto_id`, it's not allowed to set all the remaining fields to use default values. That is, when performing insert or upsert operations, you need to specify values for at least one field. Otherwise, an error can occur.
 
 ## What's next
 
