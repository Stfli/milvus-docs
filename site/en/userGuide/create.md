--- conflicted
+++ resolved
@@ -59,15 +59,10 @@
 
 ```python
 >>> collection = Collection(name=collection_name, schema=schema)
-<<<<<<< HEAD
-```
-You can also run `collection=Collection(name=collection_name)` to get an existing collection by its name.
-=======
 
 # Get an existing collection by its name.
 collection=Collection(name=collection_name)
 ```
->>>>>>> c7542ad3
 
 ```javascript
 await milvusClient.collectionManager.createCollection(params);
