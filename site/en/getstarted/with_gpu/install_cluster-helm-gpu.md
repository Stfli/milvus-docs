--- conflicted
+++ resolved
@@ -11,11 +11,7 @@
 
 # Install Milvus Cluster with GPU Support
 
-<<<<<<< HEAD
-This topic describes how to install Milvus standalone using Kubernetes with GPU support.  
-=======
 Milvus now can use GPU devices to build indexes and perform ANN searches thanks to the contribution from NVIDIA. This guide will show you how to install Milvus with GPU support on your machine.
->>>>>>> 2a1390dc
 
 ## Prerequisites
 
