--- conflicted
+++ resolved
@@ -73,7 +73,6 @@
 
 | Parameter                | Description                                                  | Type    | Default         |
 | ------------------------ | ------------------------------------------------------------ | ------- | --------------- |
-<<<<<<< HEAD
 | `backend_url`         | URL for metadata storage. Use SQLite (for single server Milvus) or MySQL (for distributed cluster) to store the metadata. <br/>The format of `backend_url` is: `dialect://username:password@host:port/database`. (`dialect` can be either `mysql` or `sqlite`, depending on which database you use. | String   | `sqlite://:@:/`       |
 | `preload_table` | Determines how to preload tables into memory after Milvus server restarts. Tables can be selected for fully or partially preloading.<br/>To preload all the existing tables, use `'*'` (quote included); To preload some tables, list the specific table names, separated by comma. If you choose not to preload any table, keep it empty ( ` ` ). | StringList | ` ` |
 | `auto_flush_interval` | The interval, in seconds, at which Milvus automatically flushes inserted data in the cache to disk. If `auto_flush_interval` is 0, automatic flushing at a fixed interval is disabled. However, when the cache is full, Milvus always flushes data to disk, regardless of the value of `auto_flush_interval`.  | Integer |  1 (s)  |
@@ -87,13 +86,7 @@
 | ------------------------ | ------------------------------------------------------------ | ------- | --------------- |
 | `primary_path`         | Primary directory used for the vector data files, index files, and the metadata. | Path   | `/var/lib/milvus`    |
 | `secondary_path` | A semicolon-separated list of secondary directories used vector data files and index files. Set this parameter when the data size is too much to fit in the `primary_path`. <br/>Each file, whether in `primary_path` or `secondary_path`, is assigned an equal part of the imported data.  Data Size per Directory = Total Data Size / Number of Directories. So make sure the available storage space in these files are enough. | Path   |     ` `       |
-=======
-| `primary_path`         | Primary directory used for both the vector data files you want to import, and the metadata. | Path   | `/var/lib/milvus`    |
-| `secondary_path` | A semicolon-separated list of secondary directories used only for the vector data files imported into Milvus. Set this parameter when the data size is too much to fit in the `primary_path`. <br/>Each file, whether in `primary_path` or `secondary_path`, is assigned an equal part of the imported data.  Data Size per Directory = Total Data Size / Number of Directories. So make sure the available storage space in these files are enough. | Path   |            |
-| `backend_url`         | URL for metadata storage. Use SQLite (for single server Milvus) or MySQL (for distributed cluster) to store the metadata. <br/>The format of db_backend_url is: `dialect://username:password@host:port/database`. (`dialect` can be either `mysql` or `sqlite`, depending on which database you use. | Path   | `sqlite://:@:/`       |
-| `insert_buffer_size`     | Maximum buffer size allowed for data insertion. The sum of `insert_buffer_size` and `cpu_cache_capacity` (in "Section `cache_config`" ) should be < total memory. | Integer | `1` (GB)        |
-| `preload_table` | Define if to preload tables into memory after Milvus server restart. Tables can be selected for fully or partially preloading.<br/>To preload all the existing tables, use `*` ; To preload some tables, list the specific table names, separated by comma. If you choose not to preload any table, keep it empty ( ` ` ). | PreloadType | ` ` |
->>>>>>> 0cc75951
+
 </div>
 
 ### Section `metric_config`
@@ -113,14 +106,10 @@
 
 | Parameter            | Description                                                  | Type    | Default   |
 | -------------------- | ------------------------------------------------------------ | ------- | --------- |
-<<<<<<< HEAD
 | `cpu_cache_capacity` | The size of the CPU memory for caching data for faster query. The sum of `cpu_cache_capacity` and `insert_buffer_size` must < the total CPU memory size. | Integer | `4` (GB) |
 | `insert_buffer_size`     | Maximum memory size used by the buffer for data insertion. The sum of `insert_buffer_size` and `cpu_cache_capacity` must < the total memory. | Integer | `1` (GB)        |
 | `cache_insert_data`  | If set to `true` , the inserted data will be loaded into the cache immediately for hot query. | Boolean | `false`   |
-=======
-| `cpu_cache_capacity` | The size of the CPU memory for caching data for faster query. The sum of `cpu_cache_capacity` and `insert_buffer_size` (in "Section `db_config`) must be less than total CPU memory size. | Integer | `4` (GB) |
-| `cache_insert_data`  | If set to `true` , the inserted data will be loaded into the cache immediately for hot query. <br/>If you want simultaneous inserting and searching of vector, it is recommended to enable this function. | Boolean | `false`   |
->>>>>>> 0cc75951
+
 </div>
 
 ### Section `engine_config`
@@ -175,15 +164,8 @@
 
 | Parameter            | Description                                                  | Type         | Default |
 | -------------------- | ------------------------------------------------------------ | ------------ | ------- |
-<<<<<<< HEAD
 |  `enable`               |   Whether to enable write-ahead logging (WAL) in Milvus. If WAL is enabled, Milvus writes all data changes to log files in advance before implementing data changes. WAL ensures the atomicity and durability for Milvus operations.      |    Boolean          |   true      |
 |  `recovery_error_ignore` |  Whether to ignore logs with errors that happens during WAL recovery. If true, when Milvus restarts for recovery and there are errors in WAL log files, log files with errors are ignored. If false, Milvus fails to restart when there are errors in WAL log files.   |   Boolean           |   true      |
 |  `buffer_size`          |  Sum total of the read buffer and the write buffer in MBs. `buffer_size` must be in range [64, 4096] (MB) . If the value you specified is out of range, Milvus automatically uses the boundary value closest to the specified value. It is recommended you set `buffer_size` to a value greater than the inserted data size of a single insert operation for better performance.              |    Integer          |   256      |
 |  `wal_path`             |  Location of WAL log files.                                                            |    String          |    ` `     |
-=======
-| `enable` | Decide if to enable GPU usage in Milvus. | Boolean | `true` |
-| `cache_capacity` | The size of the GPU memory for caching data for faster query. The size must be less than the total GPU memory size. | Integer | `1` (GB) |
-| `search_resources` | Define the GPU devices used for search computation in Milvus. Must be in format: `gpux`. | ResourceType | `gpu0` |
-| `build_index_resources` | Define the GPU devices used for index building in Milvus. Must be in format: `gpux`. | ResourceType | `gpu0`  |
->>>>>>> 0cc75951
 </div>