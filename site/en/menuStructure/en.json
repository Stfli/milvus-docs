--- conflicted
+++ resolved
@@ -222,11 +222,7 @@
       "title": "Overview",
       "label1": "userguide",
       "label2": "tools",
-<<<<<<< HEAD
-      "label3": "insight",
-=======
       "label3": "milvus_insight",
->>>>>>> f6eecb35
       "order": 0
     },
     {
@@ -234,11 +230,7 @@
       "title": "Install Milvus Insight",
       "label1": "userguide",
       "label2": "tools",
-<<<<<<< HEAD
-      "label3": "insight",
-=======
       "label3": "milvus_insight",
->>>>>>> f6eecb35
       "order": 1
     },
     {
