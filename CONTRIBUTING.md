--- conflicted
+++ resolved
@@ -9,11 +9,9 @@
 
 ## What contributions can I make?
 
-<<<<<<< HEAD
+
 Basically anything you can think of to improve our documentation and make it more user friendly! Below are some straightforward examples:
-=======
-Basically anything you can think of to improve our documentation and make it more user-friendly! Below are some straightforward examples:
->>>>>>> 9319f9f9
+
 
 - Fix a typo or a grammatical error.
 
@@ -59,11 +57,8 @@
 
 We provide documentation for each major version of Milvus. The pages for each version are found in a directory named for the version. For example, docs for Milvus v2.0.0 are in the `v2.0.0` directory, whereas docs for Milvus v1.1.0 are in the `v1.1.0` directory.
 
-<<<<<<< HEAD
+
 Within each version directory, each page must be a **.md** file written in Markdown. File names should be lowercase with an underscore between words, and should be brief but descriptive.
-=======
-Within each version directory, each page must be a **.md** file written in Markdown. File names should be lowercase with an underscore between words and should be brief but descriptive.
->>>>>>> 9319f9f9
 
 Example:
 
