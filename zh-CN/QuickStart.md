---
id: QuickStart
title: Milvus Quick Start
sidebar_label: Milvus Quick Start
---

# Milvus 快速入门

该指南主要包含 Milvus Docker 版的快速安装，以及相关 Python 示例代码的运行。如果想进一步了解 Milvus 的使用，请访问 [Milvus 用户指南](./userguide/preface.md)。

## 安装前提
1. Milvus Docker 版目前仅在 Linux 系统上运行，请确保您的 Linux 系统符合以下版本：

   | Linux 操作系统平台       | 版本        |
   | :----------------------- | :---------- |
   | CentOS                   | 7.5及以上   |
   | Ubuntu LTS               | 16.04及以上 |

2. 硬件配置要求：

   | 硬件名称 |   要求         |
   | -------- | ---------------- |
   | CPU      | 16核+            |
   | GPU      | Pascal 系列及以上 |
   | 内存     | 256GB及以上      |
   | 硬盘类型 | SSD 或者 NVMe      |
   | 网络     | 万兆网卡         |

3. 客户端浏览器要求：

   Milvus 提供了基于 Prometheus 监控和 Grafana 的展示平台，可以对数据库的各项指标进行可视化展示，兼容目前主流的 Web 浏览器如：微软 IE、Google Chrome、Mozilla Firefox 和 Safari 等。
  
4. 请确保您已经安装以下软件包：

<<<<<<< HEAD
   - [NVIDIA driver 418 及以上](https://docs.nvidia.com/cuda/cuda-installation-guide-linux/index.html)
   - [Docker 19.03 及以上](https://docs.docker.com/engine/installation/linux/docker-ce/ubuntu/)
   
   > 注意：如果您已安装更老版本的 Docker (< 19.03)，建议安装 [nvidia-docker2](https://github.com/NVIDIA/nvidia-docker/wiki/Installation-(version-2.0))。如果你已安装 nvidia-docker2，您也可以将 Docker 升级到最新版本 (>= 19.03)。
=======
   - [CUDA 10.1及以上](https://docs.nvidia.com/cuda/cuda-installation-guide-linux/index.html)
   - [Docker CE](https://docs.docker.com/install/)
   - [NVIDIA-Docker2](https://github.com/NVIDIA/nvidia-docker)
>>>>>>> fae83463


## 安装 Milvus

1. 下载 Milvus Docker 镜像文件。

   ```shell
   # Download Milvus Docker image
<<<<<<< HEAD
   $ docker pull milvusdb/milvus:0.4.0
=======
   $ docker pull milvusdb/milvus:latest
>>>>>>> fae83463
   ```

2. 创建 Milvus 文件，并添加 `server_config.yaml` 和 `log_config.conf`。

   ```shell
   # Create Milvus file
   $ mkdir /home/$USER/milvus
   $ cd /home/$USER/milvus
   $ mkdir conf
   $ cd conf
   $ wget https://raw.githubusercontent.com/milvus-io/docs/branch-0.4.0/assets/server_config.yaml
   $ wget https://raw.githubusercontent.com/milvus-io/docs/branch-0.4.0/assets/log_config.conf
   ```

3. 启动 Milvus server。

   ```shell
   # Start Milvus
<<<<<<< HEAD
   $ nvidia-docker run -td --runtime=nvidia -e "TZ=Asia/Shanghai" -p 19530:19530 -p 8080:8080 -v /home/$USER/milvus/db:/opt/milvus/db -v /home/$USER/milvus/conf:/opt/conf -v /home/$USER/milvus/logs:/opt/milvus/logs milvusdb/milvus:0.4.0
=======
   $ nvidia-docker run -td --runtime=nvidia -p 19530:19530 -p 8080:8080 -v /home/$USER/milvus/db:/opt/milvus/db -v /home/$USER/milvus/conf:/opt/milvus/conf -v /home/$USER/milvus/logs:/opt/milvus/logs milvusdb/milvus:latest
>>>>>>> fae83463
   ```

4. 获得 Milvus container id。

   ```shell
   # Get Milvus container id
   $ docker ps -a
   ```

5. 确认 Milvus 运行状态。

   ```shell
   # Make sure Milvus is up and running
   $ docker logs <milvus container id>
   ```

## 运行 Python 示例代码

接下来，让我们来运行一个 Python 程序示例。您将创建一个向量数据表，向其中插入10条向量，然后运行一条向量相似度查询。

1. 请确保系统已经安装了 [Python3](https://www.python.org/downloads/)。

2. 安装 Milvus Python SDK。

   ```shell
   # Install Milvus Python SDK
   $ pip install pymilvus==0.2.0
   ```

   > 提示：如果需要进一步了解 Milvus Python SDK，请阅读 [Milvus Python SDK 使用手册](https://pypi.org/project/pymilvus)。
   
3. 创建 `example.py` 文件，并向文件中加入 [Python示例代码](https://github.com/milvus-io/pymilvus/blob/branch-0.4.0/examples/AdvancedExample.py)。

4. 运行示例代码。

   ```shell
   # Run Milvus Python example
   $ python3 example.py
   ```

5. 确认程序正确运行。

   恭喜您！您已经成功完成了在 Milvus 上的第一次向量相似度查询。
   
## 接下来您可以

- 了解更多 Milvus [基础操作](milvus_operation.md) 
- [体验 Milvus 在线训练营](https://github.com/jielinxu/docs/blob/branch-0.4.0/userguide/bootcamp.md)，发现更多解决方案<|MERGE_RESOLUTION|>--- conflicted
+++ resolved
@@ -32,16 +32,10 @@
   
 4. 请确保您已经安装以下软件包：
 
-<<<<<<< HEAD
    - [NVIDIA driver 418 及以上](https://docs.nvidia.com/cuda/cuda-installation-guide-linux/index.html)
    - [Docker 19.03 及以上](https://docs.docker.com/engine/installation/linux/docker-ce/ubuntu/)
    
    > 注意：如果您已安装更老版本的 Docker (< 19.03)，建议安装 [nvidia-docker2](https://github.com/NVIDIA/nvidia-docker/wiki/Installation-(version-2.0))。如果你已安装 nvidia-docker2，您也可以将 Docker 升级到最新版本 (>= 19.03)。
-=======
-   - [CUDA 10.1及以上](https://docs.nvidia.com/cuda/cuda-installation-guide-linux/index.html)
-   - [Docker CE](https://docs.docker.com/install/)
-   - [NVIDIA-Docker2](https://github.com/NVIDIA/nvidia-docker)
->>>>>>> fae83463
 
 
 ## 安装 Milvus
@@ -50,11 +44,7 @@
 
    ```shell
    # Download Milvus Docker image
-<<<<<<< HEAD
-   $ docker pull milvusdb/milvus:0.4.0
-=======
    $ docker pull milvusdb/milvus:latest
->>>>>>> fae83463
    ```
 
 2. 创建 Milvus 文件，并添加 `server_config.yaml` 和 `log_config.conf`。
@@ -73,11 +63,7 @@
 
    ```shell
    # Start Milvus
-<<<<<<< HEAD
-   $ nvidia-docker run -td --runtime=nvidia -e "TZ=Asia/Shanghai" -p 19530:19530 -p 8080:8080 -v /home/$USER/milvus/db:/opt/milvus/db -v /home/$USER/milvus/conf:/opt/conf -v /home/$USER/milvus/logs:/opt/milvus/logs milvusdb/milvus:0.4.0
-=======
-   $ nvidia-docker run -td --runtime=nvidia -p 19530:19530 -p 8080:8080 -v /home/$USER/milvus/db:/opt/milvus/db -v /home/$USER/milvus/conf:/opt/milvus/conf -v /home/$USER/milvus/logs:/opt/milvus/logs milvusdb/milvus:latest
->>>>>>> fae83463
+   $ nvidia-docker run -td --runtime=nvidia -e "TZ=Asia/Shanghai" -p 19530:19530 -p 8080:8080 -v /home/$USER/milvus/db:/opt/milvus/db -v /home/$USER/milvus/conf:/opt/conf -v /home/$USER/milvus/logs:/opt/milvus/logs milvusdb/milvus:latest
    ```
 
 4. 获得 Milvus container id。
