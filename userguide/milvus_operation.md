--- conflicted
+++ resolved
@@ -7,22 +7,13 @@
 
 # Learn Milvus Operations
 
-<<<<<<< HEAD
 This page walks you through some basic Milvus operations using the [**Python** SDK](https://pypi.org/project/pymilvus).
-=======
-This page walks you through some of the most essential Milvus operations using [**Python** SDK](https://pypi.org/project/pymilvus).
->>>>>>> 0bdff066
+
 You can also use other languages such as [Java](https://milvus-io.github.io/milvus-sdk-java/javadoc/index.html), C++, etc.
 
 ## Before trying out these operations
 
-<<<<<<< HEAD
 Please use pymilvus, the built-in Python client, to try out these operations.
-=======
-Please use pymilvus, the built-in Python client, to try out these operations. 
-
-Just type **python** at your console, hit `Enter`, and you should enter Python’s Interpreter.
->>>>>>> 0bdff066
 
 1. Import pymilvus.
 
@@ -110,11 +101,8 @@
 
 To show all the rows of a table, use `milvus.get_table_row_count` followed by the table name:
 
-<<<<<<< HEAD
-```python
-=======
-```python 
->>>>>>> 0bdff066
+
+```python
 # Show table rows
 >>> status, num = milvus.get_table_row_count('test01')
 >>> status
@@ -135,11 +123,8 @@
 
 ## Insert vectors into a table
 
-<<<<<<< HEAD
+
 > Note: In the production scenario, it is recommended to use the `milvus.create_index` before inserting vectors into the table. Index will be automatically built when vectors are being imported.  However, you need to create the same index again after the vector insertion process is completed because some data files may not meet the `index_file_size` and index will not be automatically built for these data files.
-=======
-> Note: In the production scenario, it is recommended to use the `milvus.create_index` before inserting vectors into the table. Index will be automatically built as vectors are being imported.  However, in doing so, you need to create the same index again after the vector insertion process is completed, in case there are any data file that does not meet the `index_file_size` (which means index will not be automatically built for this data file).
->>>>>>> 0bdff066
 
 Below is the list of parameters for inserting vectors into a table:
 
@@ -189,11 +174,8 @@
 
 | Parameter    | Description                                                  | Type      | Reference value                                    |
 | ------------ | ------------------------------------------------------------ | --------- | -------------------------------------------------- |
-<<<<<<< HEAD
+
 | `index_type` | The type of indexing method to query the table. Select one out of these types: <ul><li>`FLAT` - Provides 100% accuracy for recalls. However, performance might be downgraded due to huge computation effort</li><li>`IVFLAT` - K-means based similarity search which is balanced between accuracy and performance</li><li>`IVF_SQ8` - Vector indexing that adopts a scalar quantization strategy that significantly reduces the size of a vector (by about 3/4), thus improving the overall throughput of vector processing</li><li>`IVF_SQ8H` - An enhanced index algorithm of `IVF_SQ8`. It supports hybrid computation on both CPU and GPU, which significantly improves the search performance.<br/>To use this index type, make sure both `cpu` and `gpu` are added as resources for search usage in the [Milvus configuration file](../reference/milvus_config.md).</li><li>`NSG` - NSG (Navigating Spreading-out Graph) is a graph-base search algorithm that a) lowers the average out-degree of the graph for fast traversal; b) shortens the search path; c) reduces the index size; d) lowers the indexing complexity.<br/>Extensive tests show that NSG can achieve very high search performance at high precision, and needs much less memory. Compared to non-graph-based algorithms, it is faster to achieve the same search precision.</li></ul> | IndexType | `FLAT` / `IVFLAT` / `IVF_SQ8` / `IVF_SQ8H` / `NSG` |
-=======
-| `index_type` | The type of indexing method to query the table. Select one out of these types: <br/>1. `FLAT` - Provides 100% accuracy for recalls. However, performance might be downgraded due to huge computation effort; <br/>2. `IVFLAT` - K-means based similarity search which is balanced between accuracy and performance; <br/>3. `IVF_SQ8` - Vector indexing that adopts a scalar quantization strategy that significantly reduces the size of a vector (by about 3/4), thus improving the overall throughput of vector processing; <br/>4. `IVF_SQ8H` - An enhanced index algorithm of `IVF_SQ8`. It supports hybrid computation on both CPU and GPU, which significantly improves the search performance.<br/>To use this index type, make sure both `cpu` and `gpu` are added as resources for search usage in the [Milvus configuration file](../reference/milvus_config.md).<br/>5. `NSG` - NSG (Navigating Spreading-out Graph) is a graph-base search algorithm that a) lowers the average out-degree of the graph for fast traversal; b) shortens the search path; c) reduces the index size; d) lowers the indexing complexity.<br/>Extensive tests show that NSG can achieve very high search performance at high precision, and needs much less memory. Compared to non-graph-based algorithms, it is faster to achieve the same search precision. | IndexType | `FLAT` / `IVFLAT` / `IVF_SQ8` / `IVF_SQ8H` / `NSG` |
->>>>>>> 0bdff066
 | `nlist`      | Number of vector buckets in a file. Default value is 16384.  | Integer   | 1 - 16384                                          |
 
 To create an index for the table, use `milvus.create_index` followed by parameters that include the table name, index type, and nlist.
