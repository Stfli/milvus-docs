---
id: QuickStart
title: Milvus Quick Start
sidebar_label: Milvus Quick Start
---

#  Milvus Quick Start

In this guide, we will walk you through installing Milvus and your very first vector search Python codes with it. To learn more about how to use Milvus, please visit our [userguide](./userguide/preface.md).

## Prerequisites

1. Milvus installation is currently supported on Linux systems, make sure one of the following Linux distributions is used:

   | Linux operation system | Supported versions          |
   | :--------------------- | :--------------- |
   | CentOS                 | 7.5 and higher   |
   | Ubuntu LTS             | 16.04 and higher |
  
2. Make sure following software packages are installed so that Milvus can deployed through Docker:

<<<<<<< HEAD
   - [NVIDIA driver 418 or higher](https://docs.nvidia.com/cuda/cuda-installation-guide-linux/index.html)
   - [Docker 19.03 or higher](https://docs.docker.com/engine/installation/linux/docker-ce/ubuntu/)
   
   > Note: If you are running an old version of docker (< 19.03), it is recommended to install [nvidia-docker2](https://github.com/NVIDIA/nvidia-docker/wiki/Installation-(version-2.0)) package. If you already have the old package installed (nvidia-docker2), updating to the latest Docker version (>= 19.03) will still work. 
=======
   - [CUDA 10.1 and higher]( https://docs.nvidia.com/cuda/cuda-installation-guide-linux/index.html)
   - [Docker CE]( https://docs.docker.com/install/)
   - [NVIDIA-Docker2](https://github.com/NVIDIA/nvidia-docker)
>>>>>>> fae83463

## Install Milvus Docker

1. Download Milvus Docker image.

   ```shell
   # Download Milvus Docker image
<<<<<<< HEAD
   $ docker pull milvusdb/milvus:0.4.0
=======
   $ docker pull milvusdb/milvus:latest
>>>>>>> fae83463
   ```

2. Create Milvus file, and add server_cofig and log_config to it.

   ```shell
   # Create Milvus file
   $ mkdir /home/$USER/milvus
   $ cd /home/$USER/milvus
   $ mkdir conf
   $ cd conf
   $ wget https://raw.githubusercontent.com/milvus-io/docs/branch-0.4.0/assets/server_config.yaml
   $ wget https://raw.githubusercontent.com/milvus-io/docs/branch-0.4.0/assets/log_config.conf
   
   ```

3. Start Milvus server.

   ```shell
   # Start Milvus
<<<<<<< HEAD
   $ nvidia-docker run -td --runtime=nvidia -e "TZ=Asia/Shanghai" -p 19530:19530 -p 8080:8080 -v /home/$USER/milvus/db:/opt/milvus/db -v /home/$USER/milvus/conf:/opt/conf -v /home/$USER/milvus/logs:/opt/milvus/logs milvusdb/milvus:0.4.0
=======
   $ nvidia-docker run -td --runtime=nvidia -p 19530:19530 -p 8080:8080 -v /home/$USER/milvus/db:/opt/milvus/db -v /home/$USER/milvus/conf:/opt/milvus/conf -v /home/$USER/milvus/logs:/opt/milvus/logs milvusdb/milvus:latest
>>>>>>> fae83463

   ```

4. Get Milvus container id.

   ```shell
   # Get Milvus container id
   $ docker ps -a
   ```

5. Confirm Milvus running status.

   ```shell
   # Make sure Milvus is up and running
   $ docker logs <milvus container id>
   ```

## Run a Python example program

Now, let's run a Python example program. You will need to create a vector data table, insert 10 vectors, and then run a vector similarity search.

1. Make sure [Python 3.4](https://www.python.org/downloads/) or higher is already installed and in use.

2. Install Milvus Python SDK.

   ```shell
   # Install Milvus Python SDK
   $ pip install pymilvus==0.2.0
   ```

   > Note: To learn more about Milvus Python SDK, go to [Milvus Python SDK Playbook](https://pypi.org/project/pymilvus). 

3. Create a new file `example.py`, and add [Python example code](https://github.com/milvus-io/pymilvus/blob/branch-0.4.0/examples/AdvancedExample.py) to it.

4. Run the example code.

   ```shell
   # Run Milvus Python example
   $ python3 example.py
   ```

5. Confirm the program is running correctly.


Congratulations! You have successfully completed your first vector similarity search with Milvus.

## What's next?

- Learn [essential operations](userguide/milvus_operation.md) you can do with Milvus
- [Try Milvus bootcamp](https://github.com/milvus-io/bootcamp) to learn more about solutions<|MERGE_RESOLUTION|>--- conflicted
+++ resolved
@@ -19,16 +19,10 @@
   
 2. Make sure following software packages are installed so that Milvus can deployed through Docker:
 
-<<<<<<< HEAD
    - [NVIDIA driver 418 or higher](https://docs.nvidia.com/cuda/cuda-installation-guide-linux/index.html)
    - [Docker 19.03 or higher](https://docs.docker.com/engine/installation/linux/docker-ce/ubuntu/)
    
    > Note: If you are running an old version of docker (< 19.03), it is recommended to install [nvidia-docker2](https://github.com/NVIDIA/nvidia-docker/wiki/Installation-(version-2.0)) package. If you already have the old package installed (nvidia-docker2), updating to the latest Docker version (>= 19.03) will still work. 
-=======
-   - [CUDA 10.1 and higher]( https://docs.nvidia.com/cuda/cuda-installation-guide-linux/index.html)
-   - [Docker CE]( https://docs.docker.com/install/)
-   - [NVIDIA-Docker2](https://github.com/NVIDIA/nvidia-docker)
->>>>>>> fae83463
 
 ## Install Milvus Docker
 
@@ -36,11 +30,7 @@
 
    ```shell
    # Download Milvus Docker image
-<<<<<<< HEAD
-   $ docker pull milvusdb/milvus:0.4.0
-=======
    $ docker pull milvusdb/milvus:latest
->>>>>>> fae83463
    ```
 
 2. Create Milvus file, and add server_cofig and log_config to it.
@@ -60,11 +50,7 @@
 
    ```shell
    # Start Milvus
-<<<<<<< HEAD
-   $ nvidia-docker run -td --runtime=nvidia -e "TZ=Asia/Shanghai" -p 19530:19530 -p 8080:8080 -v /home/$USER/milvus/db:/opt/milvus/db -v /home/$USER/milvus/conf:/opt/conf -v /home/$USER/milvus/logs:/opt/milvus/logs milvusdb/milvus:0.4.0
-=======
-   $ nvidia-docker run -td --runtime=nvidia -p 19530:19530 -p 8080:8080 -v /home/$USER/milvus/db:/opt/milvus/db -v /home/$USER/milvus/conf:/opt/milvus/conf -v /home/$USER/milvus/logs:/opt/milvus/logs milvusdb/milvus:latest
->>>>>>> fae83463
+   $ nvidia-docker run -td --runtime=nvidia -e "TZ=Asia/Shanghai" -p 19530:19530 -p 8080:8080 -v /home/$USER/milvus/db:/opt/milvus/db -v /home/$USER/milvus/conf:/opt/conf -v /home/$USER/milvus/logs:/opt/milvus/logs milvusdb/milvus:latest
 
    ```
 
